--- conflicted
+++ resolved
@@ -5,10 +5,9 @@
 import torch.nn as nn
 import torch.nn.functional as F
 from lightATAC.util import compute_batched, DEFAULT_DEVICE, update_exponential_moving_average, normalized_sum, torchify, expected_value
+from lightATAC.util import clamp_w_grad as clamp
 from functools import partial
 
-def clamp(x, Vmin, Vmax): # clamp with gradient flow
-    return x + (Vmax-x).clamp(max=0).detach() - (x-Vmin).clamp(max=0).detach()
 
 class ATAC(nn.Module):
     """ Adversarilly Trained Actor Critic """
@@ -86,7 +85,7 @@
 
         ## Pre-computation
         with torch.no_grad():  # regression target
-            new_next_actions = safe_rsample(self.policy(next_observations))
+            new_next_actions = self.policy(next_observations).rsample()
             if new_next_actions.shape == actions.shape:
                 target_q_values = self._target_qf(next_observations, new_next_actions)
             else: # GMM
@@ -119,15 +118,8 @@
                 = compute_batched(q2, [observations, next_observations, pess_observations],
                                       [actions,      new_next_actions,  pess_new_actions])
         else:
-<<<<<<< HEAD
-            # # GMM policy with ATAC
+            # GMM policy: rsample() returns samples that has different shape than action
             q2_pred = q2(observations, actions)
-=======
-            # GMM policy: rsample() returns samples that has different shape than action
-            q2_pred, q2_pred_next \
-                = compute_batched(q2, [observations, next_observations],
-                                      [actions,      new_next_actions])
->>>>>>> 8b8e2372
             # Separately compute Q value for GMM outputs
             expected_q2 = lambda obs, act: expected_value(q2, obs, act)
             q2_pess_actions, q2_pred_next \
